--- conflicted
+++ resolved
@@ -11,272 +11,10 @@
 		<Platform Name="Win32" />
 	</Platforms>
 	<Configurations>
-<<<<<<< HEAD
-		<Configuration
-			Name="Debug|Win32"
-			OutputDirectory="groovie_Debug"
-			IntermediateDirectory="groovie_Debug"
-			ConfigurationType="4"
-			CharacterSet="2"
-			>
-			<Tool
-				Name="VCPreBuildEventTool"
-			/>
-			<Tool
-				Name="VCCustomBuildTool"
-			/>
-			<Tool
-				Name="VCXMLDataGeneratorTool"
-			/>
-			<Tool
-				Name="VCWebServiceProxyGeneratorTool"
-			/>
-			<Tool
-				Name="VCMIDLTool"
-			/>
-			<Tool
-				Name="VCCLCompilerTool"
-				AdditionalOptions="/wd4201 /wd4512 /wd4511 /wd4100 /wd4121 /wd4310 /wd4706 /wd4127 /wd4189 /wd4702 /wd4996"
-				Optimization="0"
-				AdditionalIncludeDirectories="../..;../../engines"
-				PreprocessorDefinitions="WIN32;_DEBUG;USE_ZLIB;USE_MAD;USE_VORBIS; ENABLE_RGB_COLOR; GROOVIE_EXPERIMENTAL"
-				MinimalRebuild="true"
-				ExceptionHandling="1"
-				BasicRuntimeChecks="3"
-				RuntimeLibrary="1"
-				BufferSecurityCheck="true"
-				EnableFunctionLevelLinking="true"
-				ForceConformanceInForLoopScope="true"
-				UsePrecompiledHeader="0"
-				WarningLevel="4"
-				WarnAsError="false"
-				SuppressStartupBanner="false"
-				DebugInformationFormat="4"
-			/>
-			<Tool
-				Name="VCManagedResourceCompilerTool"
-			/>
-			<Tool
-				Name="VCResourceCompilerTool"
-			/>
-			<Tool
-				Name="VCPreLinkEventTool"
-			/>
-			<Tool
-				Name="VCLibrarianTool"
-				OutputFile="$(OutDir)/groovie.lib"
-			/>
-			<Tool
-				Name="VCALinkTool"
-			/>
-			<Tool
-				Name="VCXDCMakeTool"
-			/>
-			<Tool
-				Name="VCBscMakeTool"
-			/>
-			<Tool
-				Name="VCFxCopTool"
-			/>
-			<Tool
-				Name="VCPostBuildEventTool"
-			/>
-		</Configuration>
-		<Configuration
-			Name="Release|Win32"
-			OutputDirectory="groovie_Release"
-			IntermediateDirectory="groovie_Release"
-			ConfigurationType="4"
-			CharacterSet="2"
-			WholeProgramOptimization="1"
-			>
-			<Tool
-				Name="VCPreBuildEventTool"
-			/>
-			<Tool
-				Name="VCCustomBuildTool"
-			/>
-			<Tool
-				Name="VCXMLDataGeneratorTool"
-			/>
-			<Tool
-				Name="VCWebServiceProxyGeneratorTool"
-			/>
-			<Tool
-				Name="VCMIDLTool"
-			/>
-			<Tool
-				Name="VCCLCompilerTool"
-				AdditionalOptions="/wd4201 /wd4512 /wd4511 /wd4100 /wd4121 /wd4310 /wd4706 /wd4127 /wd4189 /wd4702 /wd4996"
-				Optimization="3"
-				InlineFunctionExpansion="2"
-				OmitFramePointers="true"
-				AdditionalIncludeDirectories="../../;../../engines"
-				PreprocessorDefinitions="WIN32;NDEBUG;USE_ZLIB;USE_MAD;USE_VORBIS"
-				StringPooling="true"
-				ExceptionHandling="1"
-				RuntimeLibrary="0"
-				BufferSecurityCheck="false"
-				EnableFunctionLevelLinking="false"
-				ForceConformanceInForLoopScope="true"
-				UsePrecompiledHeader="0"
-				WarningLevel="4"
-				WarnAsError="true"
-				DebugInformationFormat="0"
-			/>
-			<Tool
-				Name="VCManagedResourceCompilerTool"
-			/>
-			<Tool
-				Name="VCResourceCompilerTool"
-			/>
-			<Tool
-				Name="VCPreLinkEventTool"
-			/>
-			<Tool
-				Name="VCLibrarianTool"
-				OutputFile="$(OutDir)/groovie.lib"
-			/>
-			<Tool
-				Name="VCALinkTool"
-			/>
-			<Tool
-				Name="VCXDCMakeTool"
-			/>
-			<Tool
-				Name="VCBscMakeTool"
-			/>
-			<Tool
-				Name="VCFxCopTool"
-			/>
-			<Tool
-				Name="VCPostBuildEventTool"
-			/>
-		</Configuration>
-=======
 		<Configuration Name="Debug|Win32" ConfigurationType="4" InheritedPropertySheets=".\ScummVM_Debug.vsprops" />
 		<Configuration Name="Release|Win32" ConfigurationType="4" InheritedPropertySheets=".\ScummVM_Release.vsprops" />
->>>>>>> e8e9b882
 	</Configurations>
 	<Files>
-<<<<<<< HEAD
-		<File
-			RelativePath="..\..\engines\groovie\cell.cpp"
-			>
-		</File>
-		<File
-			RelativePath="..\..\engines\groovie\cell.h"
-			>
-		</File>
-		<File
-			RelativePath="..\..\engines\groovie\cursor.cpp"
-			>
-		</File>
-		<File
-			RelativePath="..\..\engines\groovie\cursor.h"
-			>
-		</File>
-		<File
-			RelativePath="..\..\engines\groovie\debug.cpp"
-			>
-		</File>
-		<File
-			RelativePath="..\..\engines\groovie\debug.h"
-			>
-		</File>
-		<File
-			RelativePath="..\..\engines\groovie\detection.cpp"
-			>
-		</File>
-		<File
-			RelativePath="..\..\engines\groovie\font.cpp"
-			>
-		</File>
-		<File
-			RelativePath="..\..\engines\groovie\font.h"
-			>
-		</File>
-		<File
-			RelativePath="..\..\engines\groovie\graphics.cpp"
-			>
-		</File>
-		<File
-			RelativePath="..\..\engines\groovie\graphics.h"
-			>
-		</File>
-		<File
-			RelativePath="..\..\engines\groovie\groovie.cpp"
-			>
-		</File>
-		<File
-			RelativePath="..\..\engines\groovie\groovie.h"
-			>
-		</File>
-		<File
-			RelativePath="..\..\engines\groovie\lzss.cpp"
-			>
-		</File>
-		<File
-			RelativePath="..\..\engines\groovie\lzss.h"
-			>
-		</File>
-		<File
-			RelativePath="..\..\engines\groovie\music.cpp"
-			>
-		</File>
-		<File
-			RelativePath="..\..\engines\groovie\music.h"
-			>
-		</File>
-		<File
-			RelativePath="..\..\engines\groovie\player.cpp"
-			>
-		</File>
-		<File
-			RelativePath="..\..\engines\groovie\player.h"
-			>
-		</File>
-		<File
-			RelativePath="..\..\engines\groovie\resource.cpp"
-			>
-		</File>
-		<File
-			RelativePath="..\..\engines\groovie\resource.h"
-			>
-		</File>
-		<File
-			RelativePath="..\..\engines\groovie\roq.cpp"
-			>
-		</File>
-		<File
-			RelativePath="..\..\engines\groovie\roq.h"
-			>
-		</File>
-		<File
-			RelativePath="..\..\engines\groovie\saveload.cpp"
-			>
-		</File>
-		<File
-			RelativePath="..\..\engines\groovie\saveload.h"
-			>
-		</File>
-		<File
-			RelativePath="..\..\engines\groovie\script.cpp"
-			>
-		</File>
-		<File
-			RelativePath="..\..\engines\groovie\script.h"
-			>
-		</File>
-		<File
-			RelativePath="..\..\engines\groovie\vdx.cpp"
-			>
-		</File>
-		<File
-			RelativePath="..\..\engines\groovie\vdx.h"
-			>
-		</File>
-=======
 		<File RelativePath="..\..\engines\groovie\cell.cpp" />
 		<File RelativePath="..\..\engines\groovie\cell.h" />
 		<File RelativePath="..\..\engines\groovie\cursor.cpp" />
@@ -306,6 +44,5 @@
 		<File RelativePath="..\..\engines\groovie\script.h" />
 		<File RelativePath="..\..\engines\groovie\vdx.cpp" />
 		<File RelativePath="..\..\engines\groovie\vdx.h" />
->>>>>>> e8e9b882
 	</Files>
 </VisualStudioProject>