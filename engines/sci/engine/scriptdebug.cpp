--- conflicted
+++ resolved
@@ -63,44 +63,6 @@
 	   "-sli",      "-sti",     "-spi"
 };
 
-<<<<<<< HEAD
-extern const char *selector_name(EngineState *s, int selector);
-
-DebugState g_debugState;
-
-int propertyOffsetToId(SegManager *segMan, int prop_ofs, reg_t objp) {
-	Object *obj = segMan->getObject(objp);
-	byte *selectoroffset;
-	int selectors;
-
-	if (!obj) {
-		warning("Applied propertyOffsetToId on non-object at %04x:%04x", PRINT_REG(objp));
-		return -1;
-	}
-
-	selectors = obj->getVarCount();
-
-	if (getSciVersion() < SCI_VERSION_1_1)
-		selectoroffset = ((byte *)(obj->_baseObj)) + SCRIPT_SELECTOR_OFFSET + selectors * 2;
-	else {
-		if (!(obj->getInfoSelector().offset & SCRIPT_INFO_CLASS)) {
-			obj = segMan->getObject(obj->getSuperClassSelector());
-			selectoroffset = (byte *)obj->_baseVars;
-		} else
-			selectoroffset = (byte *)obj->_baseVars;
-	}
-
-	if (prop_ofs < 0 || (prop_ofs >> 1) >= selectors) {
-		warning("Applied propertyOffsetToId to invalid property offset %x (property #%d not in [0..%d]) on object at %04x:%04x",
-		          prop_ofs, prop_ofs >> 1, selectors - 1, PRINT_REG(objp));
-		return -1;
-	}
-
-	return READ_SCI11ENDIAN_UINT16(selectoroffset + prop_ofs);
-}
-
-=======
->>>>>>> fffec23a
 // Disassembles one command from the heap, returns address of next command or 0 if a ret was encountered.
 reg_t disassemble(EngineState *s, reg_t pos, int print_bw_tag, int print_bytecode) {
 	SegmentObj *mobj = s->_segMan->getSegment(pos.segment, SEG_TYPE_SCRIPT);
@@ -118,13 +80,8 @@
 	} else
 		script_entity = (Script *)mobj;
 
-<<<<<<< HEAD
-	scr = script_entity->_buf;
-	scr_size = script_entity->_bufSize;
-=======
 	scr = script_entity->getBuf();
 	scr_size = script_entity->getBufSize();
->>>>>>> fffec23a
 
 	if (pos.offset >= scr_size) {
 		warning("Trying to disassemble beyond end of script");
@@ -232,18 +189,11 @@
 	if (pos == s->xs->addr.pc) { // Extra information if debugging the current opcode
 		if ((opcode == op_pTos) || (opcode == op_sTop) || (opcode == op_pToa) || (opcode == op_aTop) ||
 		        (opcode == op_dpToa) || (opcode == op_ipToa) || (opcode == op_dpTos) || (opcode == op_ipTos)) {
-<<<<<<< HEAD
-			int prop_ofs = scr[pos.offset + 1];
-			int prop_id = propertyOffsetToId(s->_segMan, prop_ofs, scriptState.xs->objp);
-
-			printf("	(%s)", selector_name(s, prop_id));
-=======
 			const Object *obj = s->_segMan->getObject(s->xs->objp);
 			if (!obj)
 				warning("Attempted to reference on non-object at %04x:%04x", PRINT_REG(s->xs->objp));
 			else
 				printf("	(%s)", g_sci->getKernel()->getSelectorName(obj->propertyOffsetToId(s->_segMan, scr[pos.offset + 1])).c_str());
->>>>>>> fffec23a
 		}
 	}
 
@@ -292,7 +242,7 @@
 
 				printf("  %s::%s[", name, g_sci->getKernel()->getSelectorName(selector).c_str());
 
-				switch (lookup_selector(s->_segMan, called_obj_addr, selector, 0, &fun_ref)) {
+				switch (lookupSelector(s->_segMan, called_obj_addr, selector, 0, &fun_ref)) {
 				case kSelectorMethod:
 					printf("FUNCT");
 					argc += restmod;
@@ -358,40 +308,10 @@
 						return;
 					break;
 
-<<<<<<< HEAD
-#if 0
-	if (!g_debugState.debugging)
-		return;
-#endif
-
-	if (g_debugState.seeking && !g_debugState.breakpointWasHit) { // Are we looking for something special?
-		SegmentObj *mobj = s->_segMan->getSegment(scriptState.xs->addr.pc.segment, SEG_TYPE_SCRIPT);
-
-		if (mobj) {
-			Script *scr = (Script *)mobj;
-			byte *code_buf = scr->_buf;
-			int code_buf_size = scr->_bufSize;
-			int opcode = scriptState.xs->addr.pc.offset >= code_buf_size ? 0 : code_buf[scriptState.xs->addr.pc.offset];
-			int op = opcode >> 1;
-			int paramb1 = scriptState.xs->addr.pc.offset + 1 >= code_buf_size ? 0 : code_buf[scriptState.xs->addr.pc.offset + 1];
-			int paramf1 = (opcode & 1) ? paramb1 : (scriptState.xs->addr.pc.offset + 2 >= code_buf_size ? 0 : (int16)READ_SCI11ENDIAN_UINT16(code_buf + scriptState.xs->addr.pc.offset + 1));
-
-			switch (g_debugState.seeking) {
-			case kDebugSeekSpecialCallk:
-				if (paramb1 != g_debugState.seekSpecial)
-					return;
-
-			case kDebugSeekCallk: {
-				if (op != op_callk)
-					return;
-				break;
-			}
-=======
 				case kDebugSeekLevelRet:
 					if ((op != op_ret) || (_debugState.seekLevel < (int)s->_executionStack.size()-1))
 						return;
 					break;
->>>>>>> fffec23a
 
 				case kDebugSeekGlobal:
 					if (op < op_sag)
