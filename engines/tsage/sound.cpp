--- conflicted
+++ resolved
@@ -302,7 +302,6 @@
 
 void SoundManager::extractTrackInfo(trackInfoStruct *trackInfo, const byte *soundData, int groupNum) {
 	_sfExtractTrackInfo(trackInfo, soundData, groupNum);
-<<<<<<< HEAD
 }
 
 void SoundManager::addToSoundList(Sound *sound) {
@@ -342,47 +341,6 @@
 	_sfRethinkVoiceTypes();
 }
 
-=======
-}
-
-void SoundManager::addToSoundList(Sound *sound) {
-	if (!contains(_soundList, sound))
-		_soundList.push_back(sound);
-}
-
-void SoundManager::removeFromSoundList(Sound *sound) {
-	_soundList.remove(sound);
-}
-
-void SoundManager::addToPlayList(Sound *sound) {
-	_sfAddToPlayList(sound);
-}
-
-void SoundManager::removeFromPlayList(Sound *sound) {
-	_sfRemoveFromPlayList(sound);
-}
-
-bool SoundManager::isOnPlayList(Sound *sound) {
-	return _sfIsOnPlayList(sound);
-}
-
-void SoundManager::updateSoundVol(Sound *sound) {
-	_sfUpdateVolume(sound);
-}
-
-void SoundManager::updateSoundPri(Sound *sound) {
-	_sfUpdatePriority(sound);
-}
-
-void SoundManager::updateSoundLoop(Sound *sound) {
-	_sfUpdateLoop(sound);
-}
-
-void SoundManager::rethinkVoiceTypes() {
-	_sfRethinkVoiceTypes();
-}
-
->>>>>>> d52e69d8
 void SoundManager::_sfSoundServer() {
 	if (!sfManager()._disableCtr && !sfManager()._suspendCtr)
 		return;
@@ -1122,13 +1080,9 @@
 	_cueValue = -1;
 }
 
-<<<<<<< HEAD
 void ASound::synchronize(Serializer &s) {
 	EventHandler::synchronize(s);
-=======
-void ASound::synchronise(Serialiser &s) {
-	EventHandler::synchronise(s);
->>>>>>> d52e69d8
+
 	SYNC_POINTER(_action);
 	s.syncAsByte(_cueValue);
 }
