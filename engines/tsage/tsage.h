/* ScummVM - Graphic Adventure Engine
 *
 * ScummVM is the legal property of its developers, whose names
 * are too numerous to list here. Please refer to the COPYRIGHT
 * file distributed with this source distribution.
 *
 * This program is free software; you can redistribute it and/or
 * modify it under the terms of the GNU General Public License
 * as published by the Free Software Foundation; either version 2
 * of the License, or (at your option) any later version.

 * This program is distributed in the hope that it will be useful,
 * but WITHOUT ANY WARRANTY; without even the implied warranty of
 * MERCHANTABILITY or FITNESS FOR A PARTICULAR PURPOSE.	 See the
 * GNU General Public License for more details.

 * You should have received a copy of the GNU General Public License
 * along with this program; if not, write to the Free Software
 * Foundation, Inc., 51 Franklin Street, Fifth Floor, Boston, MA 02110-1301, USA.
 *
 */

#ifndef TSAGE_H
#define TSAGE_H

#include "engines/engine.h"
#include "common/rect.h"
#include "audio/mixer.h"
#include "common/file.h"

#include "tsage/core.h"
#include "tsage/resources.h"
#include "tsage/debugger.h"
#include "tsage/events.h"
#include "tsage/graphics.h"
#include "tsage/resources.h"


namespace tSage {

enum {
	GType_Ringworld = 0,
	GType_BlueForce = 1
};

enum {
	GF_DEMO = 1 << 0,
	GF_CD = 1 << 1,
	GF_FLOPPY = 1 << 2,
	GF_ALT_REGIONS = 1 << 3
};

enum {
	kRingDebugScripts = 1 << 0,
	ktSageSound = 1 << 1,
	ktSageCore = 1 << 2
};

struct tSageGameDescription;

#define SCREEN_WIDTH 320
#define SCREEN_HEIGHT 200
#define SCREEN_CENTER_X 160
#define SCREEN_CENTER_Y 100

class TSageEngine : public Engine {
private:
	const tSageGameDescription *_gameDescription;
public:
	TSageEngine(OSystem *system, const tSageGameDescription *gameDesc);
	~TSageEngine();
	virtual bool hasFeature(EngineFeature f) const;

	MemoryManager _memoryManager;
	Debugger *_debugger;

	const char *getGameId() const;
	uint32 getGameID() const;
	uint32 getFeatures() const;
	Common::String getPrimaryFilename() const;

	virtual Common::Error init();
	virtual Common::Error run();
	virtual bool canLoadGameStateCurrently();
	virtual bool canSaveGameStateCurrently();
	virtual Common::Error loadGameState(int slot);
<<<<<<< HEAD
	virtual Common::Error saveGameState(int slot, const Common::String &desc);
=======
	virtual Common::Error saveGameState(int slot, const char *desc);
	virtual void syncSoundSettings();
>>>>>>> cc63cbcf
	Common::String generateSaveName(int slot);

	void initialize();
	void deinitialize();
};

extern TSageEngine *_vm;

#define ALLOCATE_HANDLE(x) _vm->_memoryManager.allocate(x)
#define ALLOCATE(x) _vm->_memoryManager.allocate2(x)
#define DEALLOCATE(x) _vm->_memoryManager.deallocate(x)

} // End of namespace tSage

#endif<|MERGE_RESOLUTION|>--- conflicted
+++ resolved
@@ -84,12 +84,8 @@
 	virtual bool canLoadGameStateCurrently();
 	virtual bool canSaveGameStateCurrently();
 	virtual Common::Error loadGameState(int slot);
-<<<<<<< HEAD
 	virtual Common::Error saveGameState(int slot, const Common::String &desc);
-=======
-	virtual Common::Error saveGameState(int slot, const char *desc);
 	virtual void syncSoundSettings();
->>>>>>> cc63cbcf
 	Common::String generateSaveName(int slot);
 
 	void initialize();
